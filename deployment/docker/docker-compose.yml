version: '3.8'

services:
  # Qdrant Vector Database - Semantic search storage
  qdrant:
    image: qdrant/qdrant:v1.15.1
    container_name: context-qdrant
    ports:
      - "6333:6333"
      - "6334:6334"
    volumes:
      - qdrant_data:/qdrant/storage
    environment:
      - QDRANT__SERVICE__HTTP_PORT=6333
      - QDRANT__SERVICE__GRPC_PORT=6334
    healthcheck:
      test: ["CMD-SHELL", "timeout 5s bash -c '</dev/tcp/localhost/6333' || exit 1"]
      interval: 10s
      timeout: 5s
      retries: 5
    networks:
      - context-network

  # PostgreSQL - Metadata and audit logging
  postgres:
    image: postgres:15-alpine
    container_name: context-postgres
    environment:
      POSTGRES_DB: ${POSTGRES_DB:-context_dev}
      POSTGRES_USER: ${POSTGRES_USER:-context}
      POSTGRES_PASSWORD: ${POSTGRES_PASSWORD:-password}
      POSTGRES_INITDB_ARGS: "-E UTF8"
    env_file:
      - .env
    ports:
      - "5432:5432"
    volumes:
      - postgres_data:/var/lib/postgresql/data
    healthcheck:
      test: ["CMD-SHELL", "pg_isready -U context -d context_dev"]
      interval: 10s
      timeout: 5s
      retries: 5
    networks:
      - context-network

  # Redis - Caching and session management
  redis:
    image: redis:7.2-alpine
    container_name: context-redis
    ports:
      - "6379:6379"
    volumes:
      - redis_data:/data
    command: redis-server --appendonly yes
    healthcheck:
      test: ["CMD", "redis-cli", "ping"]
      interval: 10s
      timeout: 5s
      retries: 5
    networks:
      - context-network

  # Ollama - Local LLM runtime (GPU-enabled, CPU-safe)
  ollama:
    image: ollama/ollama:latest
    container_name: context-ollama
    ports:
      - "11434:11434"
    environment:
      - NVIDIA_VISIBLE_DEVICES=all
      - NVIDIA_DRIVER_CAPABILITIES=compute,utility
    # Prefer device requests (may be ignored outside Swarm)
    deploy:
      resources:
        reservations:
          devices:
            - capabilities: ["gpu"]
    # Compose v2 GPU flag (effective on Docker Desktop/WSL2)
    gpus: all
    volumes:
      - ollama_data:/root/.ollama
    healthcheck:
      test: ["CMD", "/bin/ollama", "list"]
      interval: 30s
      timeout: 5s
      retries: 10
    networks:
      - context-network


  # Context Server - Main application (development mode)
  context-server:
    build:
      context: ../../
      dockerfile: deployment/docker/Dockerfile.dev
    container_name: context-server
    ports:
      - "8000:8000"
    env_file:
      - .env
    volumes:
      - ../../src:/app/src
      - ../../tests:/app/tests
      - ../../docs:/app/docs
      - ../../requirements:/app/requirements
    environment:
      - PYTHONPATH=/app
      - PYTHONUNBUFFERED=1
<<<<<<< HEAD
      - DEBUG=true
=======
      - DATABASE_URL=${DATABASE_URL}
      - REDIS_URL=${REDIS_URL}
      - QDRANT_HOST=${QDRANT_HOST}
      - QDRANT_PORT=${QDRANT_PORT}
      - QDRANT_COLLECTION=${QDRANT_COLLECTION}
      - QDRANT_VECTOR_SIZE=${QDRANT_VECTOR_SIZE}
      - QDRANT_API_KEY=${QDRANT_API_KEY}
      - OLLAMA_BASE_URL=${OLLAMA_BASE_URL}
      - LOG_LEVEL=${LOG_LEVEL}
      - ENVIRONMENT=${ENVIRONMENT}
      - MCP_ENABLED=${MCP_ENABLED}
      - MCP_SERVER_NAME=${MCP_SERVER_NAME}
      - API_AUTH_ENABLED=${API_AUTH_ENABLED}
      - API_AUTH_SCHEME=${API_AUTH_SCHEME}
      - API_KEY=${API_KEY}
      - RATE_LIMIT_ENABLED=${RATE_LIMIT_ENABLED}
      - RATE_LIMIT_REQUESTS_PER_MINUTE=${RATE_LIMIT_REQUESTS_PER_MINUTE}
      - RATE_LIMIT_KEY=${RATE_LIMIT_KEY}
      - CONVERSATION_STATE_ENABLED=${CONVERSATION_STATE_ENABLED}
      - CONVERSATION_MAX_CONVERSATIONS=${CONVERSATION_MAX_CONVERSATIONS}
      - CONVERSATION_MAX_MESSAGES_PER_CONVERSATION=${CONVERSATION_MAX_MESSAGES_PER_CONVERSATION}
      - CONVERSATION_TTL_SECONDS=${CONVERSATION_TTL_SECONDS}
      - DEBUG=${DEBUG:-true}
>>>>>>> db45873d
    depends_on:
      postgres:
        condition: service_healthy
      redis:
        condition: service_healthy
      qdrant:
        condition: service_healthy
    healthcheck:
      test: ["CMD", "curl", "-f", "http://localhost:8000/health"]
      interval: 30s
      timeout: 10s
      retries: 3
      start_period: 40s
    networks:
      - context-network
    command: uvicorn src.mcp_server.server:app --reload --host 0.0.0.0 --port 8000

  # Prometheus - Monitoring and scraping application metrics
  prometheus:
    image: prom/prometheus:v2.53.0
    container_name: context-prometheus
    ports:
      - "9090:9090"
    volumes:
      - ./prometheus.yml:/etc/prometheus/prometheus.yml:ro
      - prometheus_data:/prometheus
    command:
      - "--config.file=/etc/prometheus/prometheus.yml"
      - "--storage.tsdb.retention.time=15d"
    depends_on:
      context-server:
        condition: service_started
    networks:
      - context-network
  # Alertmanager - Alert routing
  alertmanager:
    image: prom/alertmanager:v0.27.0
    container_name: context-alertmanager
    ports:
      - "9093:9093"
    volumes:
      - ./alertmanager.yml:/etc/alertmanager/alertmanager.yml:ro
    command:
      - "--config.file=/etc/alertmanager/alertmanager.yml"
      - "--web.listen-address=0.0.0.0:9093"
    depends_on:
      prometheus:
        condition: service_started
    networks:
      - context-network



  # Grafana - Metrics visualization
  grafana:
    image: grafana/grafana:10.4.2
    container_name: context-grafana
    ports:
      - "3000:3000"
    environment:
      - GF_SECURITY_ADMIN_USER=admin
      - GF_SECURITY_ADMIN_PASSWORD=${GF_SECURITY_ADMIN_PASSWORD:-admin}
    volumes:
      - ./grafana/provisioning/datasources:/etc/grafana/provisioning/datasources:ro
      - ./grafana/provisioning/dashboards:/etc/grafana/provisioning/dashboards:ro
      - ./grafana/dashboards:/var/lib/grafana/dashboards:ro
    depends_on:
      prometheus:
        condition: service_started
    networks:
      - context-network


volumes:
  qdrant_data:
    driver: local
  postgres_data:
    driver: local
  redis_data:
    driver: local
  prometheus_data:
    driver: local
  ollama_data:
    driver: local


networks:
  context-network:
    driver: bridge<|MERGE_RESOLUTION|>--- conflicted
+++ resolved
@@ -107,9 +107,6 @@
     environment:
       - PYTHONPATH=/app
       - PYTHONUNBUFFERED=1
-<<<<<<< HEAD
-      - DEBUG=true
-=======
       - DATABASE_URL=${DATABASE_URL}
       - REDIS_URL=${REDIS_URL}
       - QDRANT_HOST=${QDRANT_HOST}
@@ -133,7 +130,6 @@
       - CONVERSATION_MAX_MESSAGES_PER_CONVERSATION=${CONVERSATION_MAX_MESSAGES_PER_CONVERSATION}
       - CONVERSATION_TTL_SECONDS=${CONVERSATION_TTL_SECONDS}
       - DEBUG=${DEBUG:-true}
->>>>>>> db45873d
     depends_on:
       postgres:
         condition: service_healthy
