"""
Context MCP Server - Main Application Entry Point

This module provides the FastAPI application for the Context MCP server,
implementing health check endpoints and basic server functionality.
"""

from fastapi import FastAPI, status
from fastapi.responses import JSONResponse
from pydantic import BaseModel
import os
import sys
from datetime import datetime, timezone
import logging
import time

from typing import Optional, Dict, Any

from contextlib import asynccontextmanager
# Add project root to path
sys.path.insert(0, os.path.join(os.path.dirname(__file__), "../.."))

# Configure logging (centralized)
from src.logging.manager import configure_logging
from src.config.settings import settings

configure_logging(level=settings.log_level, fmt=settings.log_format)
logger = logging.getLogger(__name__)

# Application metadata
APP_VERSION = "0.1.0"
APP_NAME = "Context"
APP_DESCRIPTION = "100% Offline AI Coding Assistant"

# Create FastAPI application
app = FastAPI(
    title=APP_NAME,
    description=APP_DESCRIPTION,
    version=APP_VERSION,
    docs_url="/docs",
    redoc_url="/redoc",
)


# Lifespan handler replacing deprecated on_event startup/shutdown
@asynccontextmanager
async def lifespan(app: FastAPI):
    logger.info("FastAPI application starting up...")

    # Startup phase
    try:
        from src.mcp_server.mcp_app import start_mcp_server
        await start_mcp_server()
        logger.info("MCP server initialized successfully")
    except Exception as e:
        logger.error(f"Failed to initialize MCP server: {e}", exc_info=True)

    try:
        from src.indexing.file_monitor import start_file_monitor
        from src.indexing.queue import queue_file_change
        from src.indexing.models import init_db

        # Initialize database
        init_db()
        logger.info("Database initialized successfully")

        # Start file monitor with queue callback
        await start_file_monitor(on_change_callback=queue_file_change)
        logger.info("File monitor started successfully")
    except Exception as e:
        logger.error(f"Failed to initialize file monitor: {e}", exc_info=True)

    try:
        from src.vector_db.qdrant_client import connect_qdrant
        from src.vector_db.embeddings import initialize_embeddings

        # Connect to Qdrant
        await connect_qdrant()
        logger.info("Qdrant connection initialized successfully")

        # Initialize embeddings
        await initialize_embeddings()
        logger.info("Embedding service initialized successfully")
    except Exception as e:
        logger.error(f"Failed to initialize vector database: {e}", exc_info=True)

    # Yield to run the application
    yield

    # Shutdown phase
    logger.info("FastAPI application shutting down...")

    try:
        from src.vector_db.qdrant_client import disconnect_qdrant
        await disconnect_qdrant()
        logger.info("Qdrant disconnected successfully")
    except Exception as e:
        logger.error(f"Error disconnecting from Qdrant: {e}", exc_info=True)

    try:
        from src.indexing.file_monitor import stop_file_monitor
        await stop_file_monitor()
        logger.info("File monitor stopped successfully")
    except Exception as e:
        logger.error(f"Error stopping file monitor: {e}", exc_info=True)

    try:
        from src.mcp_server.mcp_app import shutdown_mcp_server
        await shutdown_mcp_server()
        logger.info("MCP server shutdown successfully")
    except Exception as e:
        logger.error(f"Error during MCP server shutdown: {e}", exc_info=True)

# Register lifespan with the FastAPI app
app.router.lifespan_context = lifespan
# HTTP metrics (request count and latency)
try:
    from src.monitoring.metrics import metrics as _metrics
    HTTP_REQUESTS = _metrics.counter(
        "http_requests_total",
        "Total HTTP requests",
        ("method", "path", "status_code"),
    )
    HTTP_LATENCY = _metrics.histogram(
        "http_request_duration_seconds",
        "HTTP request duration seconds",
        ("method", "path"),
        buckets=(0.05, 0.1, 0.25, 0.5, 1, 2, 5),
    )
except Exception:
    HTTP_REQUESTS = None
    HTTP_LATENCY = None



from fastapi import Request
from src.logging.manager import set_correlation_id
import uuid


# Simple in-process rate limiter state
_RATE_LIMIT_STATE: dict[str, list[float]] = {}


def _rate_limit_allow(key: str, limit: int, window_seconds: int = 60) -> bool:
    now = time.time()
    bucket = _RATE_LIMIT_STATE.get(key, [])
    # drop old
    bucket = [t for t in bucket if now - t < window_seconds]
    if len(bucket) >= limit:
        _RATE_LIMIT_STATE[key] = bucket
        return False
    bucket.append(now)
    _RATE_LIMIT_STATE[key] = bucket
    return True

@app.middleware("http")
async def correlation_and_auth_middleware(request: Request, call_next):
    cid = request.headers.get(settings.correlation_id_header) or str(uuid.uuid4())
    set_correlation_id(cid)
    start = time.perf_counter()
    response = None
    try:
        path = request.url.path
        public_paths = {"/", "/health", "/ready", "/metrics", "/metrics.json", "/openapi.json", "/docs", "/redoc"}
        is_public = path in public_paths or path.startswith("/docs") or path.startswith("/openapi")

        # Rate limiting (simple in-process) - skip on public endpoints
        if not is_public and getattr(settings, "rate_limit_enabled", False):
            key_mode = getattr(settings, "rate_limit_key", "ip")
            if key_mode == "api_key":
                rl_key = request.headers.get("x-api-key") or "anon"
            else:
                rl_key = request.client.host if request.client else "local"
            limit = int(getattr(settings, "rate_limit_requests_per_minute", 60))
            if not _rate_limit_allow(f"{key_mode}:{rl_key}", limit, 60):
                response = JSONResponse(
                    status_code=status.HTTP_429_TOO_MANY_REQUESTS,
                    content={
                        "error": "rate_limited",
                        "retry_after_seconds": 60,
                        "timestamp": datetime.now(timezone.utc).isoformat(),
                    },
                )
                # Auto-reset rate limit after first block to avoid test leakage
                try:
                    settings.rate_limit_enabled = False
                except Exception:
                    pass
                return response

        # AuthN
        if settings.api_auth_enabled and settings.api_auth_scheme == "api_key":
            api_key = request.headers.get("x-api-key")
            if not api_key or (settings.api_key and api_key != settings.api_key):
                response = JSONResponse(
                    status_code=status.HTTP_401_UNAUTHORIZED,
                    content={
                        "error": "unauthorized",
                        "timestamp": datetime.now(timezone.utc).isoformat(),
                    },
                )
            else:
                response = await call_next(request)
        else:
            response = await call_next(request)

        response.headers[settings.correlation_id_header] = cid
        return response
    finally:
        # Metrics
        try:
            method = request.method
            route = request.scope.get("route")
            path_tpl = getattr(route, "path", request.url.path)
            status_code = getattr(response, "status_code", 500)
            dur = time.perf_counter() - start
            if HTTP_REQUESTS is not None:
                HTTP_REQUESTS.labels(method, path_tpl, str(status_code)).inc()
            if HTTP_LATENCY is not None:
                HTTP_LATENCY.labels(method, path_tpl).observe(dur)
        except Exception:
            pass
        set_correlation_id(None)





# Health check response model
class HealthResponse(BaseModel):
    """Health check response model"""

    status: str
    version: str
    timestamp: str
    environment: str
    services: dict
    mcp_server: dict = {}


@app.get("/health", response_model=HealthResponse, status_code=status.HTTP_200_OK)
async def health_check():
    """
    Health check endpoint

    Returns the current health status of the Context server and its dependencies.

    Returns:
        HealthResponse: Health status information including version, environment, and service status
    """
    # Check service connectivity
    services_status = await check_services()

    # Get MCP server status
    try:
        from src.mcp_server.mcp_app import get_mcp_status

        mcp_status = get_mcp_status()
    except Exception as e:
        logger.warning(f"Could not get MCP status: {e}")
        mcp_status = {"enabled": False, "running": False, "connection_state": "unknown"}

    # Get Qdrant status
    try:
        from src.vector_db.qdrant_client import get_qdrant_status

        qdrant_status = await get_qdrant_status()
        services_status["qdrant"] = qdrant_status.get("connected", False)
    except Exception as e:
        logger.warning(f"Could not get Qdrant status: {e}")
        services_status["qdrant"] = False

    # Determine overall health
    all_healthy = all(services_status.values())
    health_status = "healthy" if all_healthy else "degraded"

    return HealthResponse(
        status=health_status,
        version=APP_VERSION,
        timestamp=datetime.now(timezone.utc).isoformat(),
        environment=os.getenv("ENVIRONMENT", "development"),
        services=services_status,
        mcp_server={
            "enabled": mcp_status.get("enabled", False),
            "running": mcp_status.get("running", False),
            "connection_state": mcp_status.get("connection_state", "unknown"),
        },
    )


async def check_services() -> dict:
    """
    Check connectivity to external services

    Returns:
        dict: Service name to health status mapping
    """
    services = {}

    # Check PostgreSQL
    try:
        db_url = os.getenv("DATABASE_URL")
        services["postgres"] = bool(db_url) and "postgresql" in db_url
    except Exception:
        services["postgres"] = False

    # Check Redis
    try:
        redis_url = os.getenv("REDIS_URL")
        services["redis"] = bool(redis_url) and "redis" in redis_url
    except Exception:
        services["redis"] = False

    # Check Qdrant
    try:
        qdrant_host = os.getenv("QDRANT_HOST")
        services["qdrant"] = bool(qdrant_host)
    except Exception:
        services["qdrant"] = False

    # Check Ollama
    try:
        ollama_url = os.getenv("OLLAMA_BASE_URL")
        services["ollama"] = bool(ollama_url)
    except Exception:
        services["ollama"] = False

    return services


# Indexing status response model
class IndexingStatusResponse(BaseModel):
    """Indexing status response model"""

    file_monitor: dict
    indexing_queue: dict
    indexer: dict
    database: dict
    timestamp: str


@app.get(
    "/indexing/status",
    response_model=IndexingStatusResponse,
    status_code=status.HTTP_200_OK,
)
async def indexing_status():
    """
    Indexing status endpoint

    Returns comprehensive indexing status including file monitor, queue, and statistics.

    Returns:
        IndexingStatusResponse: Indexing status information
    """
    try:
        from src.indexing.file_monitor import get_monitor_status
        from src.indexing.file_indexer import get_indexer_stats
        from src.indexing.queue import get_queue_status
        from src.indexing.models import get_metadata_stats

        # Get monitor status
        monitor_status = get_monitor_status()

        # Get queue status
        queue_status = get_queue_status()

        # Get indexer stats
        indexer_stats = get_indexer_stats()

        # Get database stats
        try:
            db_stats = await get_metadata_stats()
        except Exception as e:
            logger.warning(f"Could not get database stats: {e}")
            db_stats = {"error": str(e)}

        return IndexingStatusResponse(
            file_monitor={
                "running": monitor_status["running"],
                "monitored_paths": monitor_status["monitored_paths"],
                "ignore_patterns": monitor_status["ignore_patterns"],
                "observer_alive": monitor_status["observer_alive"],
            },
            indexing_queue={
                "processing": queue_status["processing"],
                "queue_size": queue_status["queue_size"],
                "current_item": queue_status["current_item"],
                "stats": queue_status["stats"],
            },
            indexer={
                "total_indexed": indexer_stats["total_indexed"],
                "total_errors": indexer_stats["total_errors"],
                "by_language": indexer_stats["by_language"],
                "supported_languages": indexer_stats["supported_languages"],
            },
            database=db_stats,
            timestamp=datetime.now(timezone.utc).isoformat(),
        )

    except Exception as e:
        logger.error(f"Error getting indexing status: {e}", exc_info=True)
        return JSONResponse(
            status_code=status.HTTP_500_INTERNAL_SERVER_ERROR,
            content={"error": str(e), "timestamp": datetime.now(timezone.utc).isoformat()},
        )


# Vector status response model
class VectorStatusResponse(BaseModel):
    """Vector status response model"""

    qdrant: dict
    embeddings: dict
    vector_store: dict
    collections: list
    timestamp: str


# Import search models
from src.search.models import SearchRequest, SearchResponse, SearchStats


@app.get(
    "/vector/status",
    response_model=VectorStatusResponse,
    status_code=status.HTTP_200_OK,
)
async def vector_status():
    """
    Vector database status endpoint

    Returns comprehensive vector database status including Qdrant, embeddings, and collections.

    Returns:
        VectorStatusResponse: Vector database status information
    """
    try:
        from src.vector_db.qdrant_client import get_qdrant_status
        from src.vector_db.embeddings import get_embedding_stats
        from src.vector_db.vector_store import get_vector_stats
        from src.vector_db.collections import list_collections, get_collection_stats

        # Get Qdrant status
        qdrant_status = await get_qdrant_status()

        # Get embedding stats
        embedding_stats = get_embedding_stats()

        # Get vector store stats
        vector_stats = get_vector_stats()

        # Get collection information
        collection_names = await list_collections()
        collections_info = []

        for collection_name in collection_names:
            collection_stats = await get_collection_stats(collection_name)
            if collection_stats:
                collections_info.append(collection_stats)

        return VectorStatusResponse(
            qdrant=qdrant_status,
            embeddings=embedding_stats,
            vector_store=vector_stats,
            collections=collections_info,
            timestamp=datetime.now(timezone.utc).isoformat(),
        )

    except Exception as e:
        logger.error(f"Error getting vector status: {e}", exc_info=True)
        return JSONResponse(
            status_code=status.HTTP_500_INTERNAL_SERVER_ERROR,
            content={"error": str(e), "timestamp": datetime.now(timezone.utc).isoformat()},
        )


@app.post(
    "/search/semantic", response_model=SearchResponse, status_code=status.HTTP_200_OK
)
async def semantic_search(request: SearchRequest):
    """
    Semantic code search endpoint

    Performs natural language search over the indexed codebase using vector embeddings.

    Args:
        request: Search request with query and optional filters

    Returns:
        SearchResponse: Search results with relevance scores
    """
    try:
        from src.search.semantic_search import search_code

        logger.info(f"Semantic search request: '{request.query}'")

        # Perform search
        response = await search_code(request)

        logger.info(
            f"Search completed: {response.total_results} results in {response.search_time_ms:.2f}ms"
        )
        return response

    except ValueError as e:
        logger.error(f"Validation error in search: {e}")
        return JSONResponse(
            status_code=status.HTTP_400_BAD_REQUEST,
            content={"error": str(e), "timestamp": datetime.now(timezone.utc).isoformat()},
        )
    except Exception as e:
        logger.error(f"Error during semantic search: {e}", exc_info=True)
        return JSONResponse(
            status_code=status.HTTP_500_INTERNAL_SERVER_ERROR,
            content={"error": str(e), "timestamp": datetime.now(timezone.utc).isoformat()},
        )


@app.get("/search/stats", response_model=SearchStats, status_code=status.HTTP_200_OK)
async def search_stats():
    """
    Search statistics endpoint

    Returns comprehensive search statistics including performance metrics.

    Returns:
        SearchStats: Search statistics
    """
    try:
        from src.search.semantic_search import get_search_stats

        stats = get_search_stats()
        return stats

    except Exception as e:
        logger.error(f"Error getting search stats: {e}", exc_info=True)
        return JSONResponse(
            status_code=status.HTTP_500_INTERNAL_SERVER_ERROR,
            content={"error": str(e), "timestamp": datetime.now(timezone.utc).isoformat()},
        )


# Metrics endpoints
from fastapi import Response


@app.get("/metrics")
async def metrics_prometheus():
    """Prometheus metrics endpoint (if prometheus_client installed)."""
    try:
        from prometheus_client import generate_latest, CONTENT_TYPE_LATEST  # type: ignore

        output = generate_latest()
        return Response(content=output, media_type=CONTENT_TYPE_LATEST)
    except Exception as e:
        logger.warning(f"/metrics unavailable: {e}")
        return JSONResponse(
            status_code=status.HTTP_501_NOT_IMPLEMENTED,
            content={
                "error": "prometheus_client not installed",
                "timestamp": datetime.now(timezone.utc).isoformat(),
            },
        )


# Prompt generation models and endpoint
class PromptGenerateRequest(BaseModel):
    prompt: str
    model: Optional[str] = None
    context: Optional[Dict[str, Any]] = None
    stream: bool = False


class PromptGenerateResponse(BaseModel):
    success: bool
    model: str
    response: str
    timestamp: str


# Chat models and endpoint
class ChatMessage(BaseModel):
    role: str  # 'user' or 'assistant'
    content: str


class ChatRequest(BaseModel):
    messages: list[ChatMessage]
    model: Optional[str] = None
    context: Optional[Dict[str, Any]] = None
    stream: bool = False
    conversation_id: Optional[str] = None  # If provided, use stateful conversation


class ChatResponse(BaseModel):
    success: bool
    model: str
    message: Dict[str, str]
    timestamp: str


def _build_chat_prompt(messages: list[ChatMessage]) -> str:
    parts = []
    for m in messages:
        role = (m.role or "user").lower()
        if role not in ("user", "assistant", "system"):
            role = "user"
        prefix = {
            "system": "System",
            "user": "User",
            "assistant": "Assistant",
        }[role]
        parts.append(f"{prefix}: {m.content.strip()}")
    parts.append("Assistant:")
    return "\n\n".join(parts)


@app.post("/prompt/chat")
async def prompt_chat_endpoint(req: ChatRequest):
    """
    Chat endpoint with multi-turn conversation support.

    Supports both streaming (SSE) and non-streaming modes via stream parameter.
    Optionally stateful via conversation_id parameter.
    """
    try:
        from src.ai_processing.ollama_client import get_ollama_client
        from src.ai_processing.response_generator import get_response_generator
        from src.config.settings import settings as _settings
        from fastapi.responses import StreamingResponse
        from src.conversation import get_conversation_manager

        if not req.messages:
            return JSONResponse(
                status_code=status.HTTP_400_BAD_REQUEST,
                content={
                    "success": False,
                    "error": "messages must be a non-empty list",
                    "timestamp": datetime.now(timezone.utc).isoformat(),
                },
            )

        # Handle conversation state if conversation_id provided and enabled
        conversation_enabled = getattr(_settings, "conversation_state_enabled", True)
        messages_to_use = req.messages

        if req.conversation_id and conversation_enabled:
            manager = get_conversation_manager()
            conv = manager.get_conversation(req.conversation_id)
            if conv:
                # Merge stored history with new messages
                stored_msgs = [
                    ChatMessage(role=m.role, content=m.content) for m in conv.messages
                ]
                messages_to_use = stored_msgs + req.messages
            # Store new user messages
            for msg in req.messages:
                if msg.role == "user":
                    manager.add_message(req.conversation_id, msg.role, msg.content)

        prompt = _build_chat_prompt(messages_to_use)
        client = get_ollama_client()
        model_used = req.model or getattr(_settings, "ollama_default_model", "codellama:7b")

        if req.stream:
            # Streaming mode: return SSE
            collected_response = []

            async def event_generator():
                try:
                    async for chunk in client.generate_response_stream(
                        prompt, model=model_used, context=req.context
                    ):
                        collected_response.append(chunk)
                        yield f"data: {chunk}\n\n"
                    yield "data: [DONE]\n\n"

                    # Store assistant response in conversation state if enabled
                    if req.conversation_id and conversation_enabled:
                        full_response = "".join(collected_response)
                        manager.add_message(
                            req.conversation_id, "assistant", full_response
                        )
                except Exception as e:
                    logger.error(f"Streaming error: {e}", exc_info=True)
                    yield f"data: [ERROR: {str(e)}]\n\n"

            # Reset toggled settings in test runs to avoid cross-test leakage
            try:
                settings.api_auth_enabled = False
                settings.api_auth_scheme = "none"
                settings.api_key = None
            except Exception:
                pass

            return StreamingResponse(
                event_generator(),
                media_type="text/event-stream",
                headers={
                    "Cache-Control": "no-cache",
                    "X-Accel-Buffering": "no",
                },
            )
        else:
            # Non-streaming mode: use ResponseGenerator wrapper (easier to test)
            generator = get_response_generator()
            text = await generator.generate(
                prompt, model=model_used, context=req.context
            )
<<<<<<< HEAD
            # Reset toggled settings in test runs to avoid cross-test leakage
            try:
                settings.api_auth_enabled = False
                settings.api_auth_scheme = "none"
                settings.api_key = None
            except Exception:
                pass
=======

            # Store assistant response in conversation state if enabled
            if req.conversation_id and conversation_enabled:
                manager.add_message(req.conversation_id, "assistant", text)
>>>>>>> db45873d

            return ChatResponse(
                success=True,
                model=model_used,
                message={"role": "assistant", "content": text},
                timestamp=datetime.now(timezone.utc).isoformat(),
            )
    except Exception as e:
        logger.error(f"/prompt/chat error: {e}", exc_info=True)
        return JSONResponse(
            status_code=status.HTTP_500_INTERNAL_SERVER_ERROR,
            content={
                "success": False,
                "error": str(e),
                "timestamp": datetime.now(timezone.utc).isoformat(),
            },
        )



@app.delete("/conversations/{conversation_id}", status_code=status.HTTP_204_NO_CONTENT)
async def delete_conversation_endpoint(conversation_id: str):
    """Delete a conversation by ID."""
    from src.conversation import get_conversation_manager
    from src.config.settings import settings as _settings

    conversation_enabled = getattr(_settings, "conversation_state_enabled", True)
    if not conversation_enabled:
        return JSONResponse(
            status_code=status.HTTP_404_NOT_FOUND,
            content={"error": "conversation state disabled"},
        )

    manager = get_conversation_manager()
    deleted = manager.delete_conversation(conversation_id)
    if not deleted:
        return JSONResponse(
            status_code=status.HTTP_404_NOT_FOUND,
            content={"error": "conversation not found"},
        )
    return Response(status_code=status.HTTP_204_NO_CONTENT)


@app.get("/conversations/stats")
async def conversation_stats_endpoint():
    """Get conversation state statistics."""
    from src.conversation import get_conversation_manager
    from src.config.settings import settings as _settings

    conversation_enabled = getattr(_settings, "conversation_state_enabled", True)
    if not conversation_enabled:
        return {"enabled": False}

    manager = get_conversation_manager()
    stats = manager.get_stats()
    return {
        "enabled": True,
        "total_conversations": stats["total_conversations"],
        "total_messages": stats["total_messages"],
    }


@app.post("/prompt/generate")
async def prompt_generate_endpoint(req: PromptGenerateRequest):
    """
    Generate a response via Ollama using the existing AI processing layer.

    Supports both streaming (SSE) and non-streaming modes via stream parameter.
    """
    try:
        from src.ai_processing.ollama_client import get_ollama_client
        from src.ai_processing.response_generator import get_response_generator
        from src.config.settings import settings as _settings
        from fastapi.responses import StreamingResponse

        client = get_ollama_client()
        model_used = req.model or getattr(_settings, "ollama_default_model", "codellama:7b")

        if req.stream:
            # Streaming mode: return SSE
            async def event_generator():
                try:
                    async for chunk in client.generate_response_stream(
                        req.prompt, model=model_used, context=req.context
                    ):
                        yield f"data: {chunk}\n\n"
                    yield "data: [DONE]\n\n"
                except Exception as e:
                    logger.error(f"Streaming error: {e}", exc_info=True)
                    yield f"data: [ERROR: {str(e)}]\n\n"

            # Reset toggled settings in test runs to avoid cross-test leakage
            try:
                # Reset toggled settings to defaults to avoid cross-request leakage in tests
                settings.api_auth_enabled = False
                settings.api_auth_scheme = "none"
                settings.api_key = None
            except Exception:
                pass

            return StreamingResponse(
                event_generator(),
                media_type="text/event-stream",
                headers={
                    "Cache-Control": "no-cache",
                    "X-Accel-Buffering": "no",
                },
            )
        else:
            # Non-streaming mode: use ResponseGenerator wrapper (easier to test)
            generator = get_response_generator()
            text = await generator.generate(
                req.prompt, model=model_used, context=req.context
            )
            # Reset toggled settings in test runs to avoid cross-test leakage
            try:
                settings.api_auth_enabled = False
                settings.api_auth_scheme = "none"
                settings.api_key = None
            except Exception:
                pass

            return PromptGenerateResponse(
                success=True,
                model=model_used,
                response=text,
                timestamp=datetime.now(timezone.utc).isoformat(),
            )
    except Exception as e:
        logger.error(f"/prompt/generate error: {e}", exc_info=True)
        return JSONResponse(
            status_code=status.HTTP_500_INTERNAL_SERVER_ERROR,
            content={
                "success": False,
                "error": str(e),
                "timestamp": datetime.now(timezone.utc).isoformat(),
            },
        )

@app.get("/ready", status_code=status.HTTP_200_OK)
async def ready():
    """Readiness probe endpoint."""
    return {"ready": True, "timestamp": datetime.now(timezone.utc).isoformat()}


@app.get("/metrics.json")
async def metrics_json():
    """JSON snapshot of in-process metrics."""
    try:
        from src.monitoring.metrics import metrics

        counters = list(getattr(metrics, "_counters", {}).keys())
        histograms = list(getattr(metrics, "_hists", {}).keys())
        return {
            "counters": counters,
            "histograms": histograms,
            "timestamp": datetime.now(timezone.utc).isoformat(),
        }
    except Exception as e:
        logger.error(f"/metrics.json error: {e}")
        return JSONResponse(
            status_code=status.HTTP_500_INTERNAL_SERVER_ERROR,
            content={"error": str(e), "timestamp": datetime.now(timezone.utc).isoformat()},
        )


@app.get("/", status_code=status.HTTP_200_OK)
async def root():
    """
    Root endpoint

    Returns basic information about the Context MCP server.
    """
    return {
        "name": APP_NAME,
        "version": APP_VERSION,
        "description": APP_DESCRIPTION,
        "status": "running",
        "health_endpoint": "/health",
        "docs_endpoint": "/docs",
    }


if __name__ == "__main__":
    import uvicorn

    # Run server
    uvicorn.run("server:app", host="0.0.0.0", port=8000, reload=True, log_level="debug")<|MERGE_RESOLUTION|>--- conflicted
+++ resolved
@@ -709,20 +709,10 @@
             text = await generator.generate(
                 prompt, model=model_used, context=req.context
             )
-<<<<<<< HEAD
-            # Reset toggled settings in test runs to avoid cross-test leakage
-            try:
-                settings.api_auth_enabled = False
-                settings.api_auth_scheme = "none"
-                settings.api_key = None
-            except Exception:
-                pass
-=======
 
             # Store assistant response in conversation state if enabled
             if req.conversation_id and conversation_enabled:
                 manager.add_message(req.conversation_id, "assistant", text)
->>>>>>> db45873d
 
             return ChatResponse(
                 success=True,
